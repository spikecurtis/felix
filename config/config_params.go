// Copyright (c) 2016-2019 Tigera, Inc. All rights reserved.

// Licensed under the Apache License, Version 2.0 (the "License");
// you may not use this file except in compliance with the License.
// You may obtain a copy of the License at
//
//     http://www.apache.org/licenses/LICENSE-2.0
//
// Unless required by applicable law or agreed to in writing, software
// distributed under the License is distributed on an "AS IS" BASIS,
// WITHOUT WARRANTIES OR CONDITIONS OF ANY KIND, either express or implied.
// See the License for the specific language governing permissions and
// limitations under the License.

package config

import (
	"errors"
	"fmt"
	"net"
	"os"
	"reflect"
	"regexp"
	"strconv"
	"strings"
	"time"

	log "github.com/sirupsen/logrus"

	"github.com/projectcalico/libcalico-go/lib/apiconfig"
	"github.com/projectcalico/libcalico-go/lib/names"
	"github.com/projectcalico/libcalico-go/lib/numorstring"
)

var (
	// RegexpIfaceElemRegexp matches an individual element in the overall interface list;
	// assumes the value represents a regular expression and is marked by '/' at the start
	// and end and cannot have spaces
	RegexpIfaceElemRegexp = regexp.MustCompile(`^\/[^\s]+\/$`)
	// NonRegexpIfaceElemRegexp matches an individual element in the overall interface list;
	// assumes the value is between 1-15 chars long and only be alphanumeric or - or _
	NonRegexpIfaceElemRegexp = regexp.MustCompile(`^[a-zA-Z0-9_-]{1,15}$`)
	IfaceListRegexp          = regexp.MustCompile(`^[a-zA-Z0-9_-]{1,15}(,[a-zA-Z0-9_-]{1,15})*$`)
	AuthorityRegexp          = regexp.MustCompile(`^[^:/]+:\d+$`)
	HostnameRegexp           = regexp.MustCompile(`^[a-zA-Z0-9_.-]+$`)
	StringRegexp             = regexp.MustCompile(`^.*$`)
	IfaceParamRegexp         = regexp.MustCompile(`^[a-zA-Z0-9:._+-]{1,15}$`)
	// Hostname  have to be valid ipv4, ipv6 or strings up to 64 characters.
	HostAddressRegexp = regexp.MustCompile(`^[a-zA-Z0-9:._+-]{1,64}$`)
)

const (
	maxUint = ^uint(0)
	maxInt  = int(maxUint >> 1)
	minInt  = -maxInt - 1
)

// Source of a config value.  Values from higher-numbered sources override
// those from lower-numbered sources.  Note: some parameters (such as those
// needed to connect to the datastore) can only be set from a local source.
type Source uint8

const (
	Default = iota
	DatastoreGlobal
	DatastorePerHost
	ConfigFile
	EnvironmentVariable
)

var SourcesInDescendingOrder = []Source{EnvironmentVariable, ConfigFile, DatastorePerHost, DatastoreGlobal}

func (source Source) String() string {
	switch source {
	case Default:
		return "<default>"
	case DatastoreGlobal:
		return "datastore (global)"
	case DatastorePerHost:
		return "datastore (per-host)"
	case ConfigFile:
		return "config file"
	case EnvironmentVariable:
		return "environment variable"
	}
	return fmt.Sprintf("<unknown(%v)>", uint8(source))
}

func (source Source) Local() bool {
	switch source {
	case Default, ConfigFile, EnvironmentVariable:
		return true
	default:
		return false
	}
}

// Config contains the best, parsed config values loaded from the various sources.
// We use tags to control the parsing and validation.
type Config struct {
	// Configuration parameters.
	UseInternalDataplaneDriver bool   `config:"bool;true"`
	DataplaneDriver            string `config:"file(must-exist,executable);calico-iptables-plugin;non-zero,die-on-fail,skip-default-validation"`

	DatastoreType string `config:"oneof(kubernetes,etcdv3);etcdv3;non-zero,die-on-fail,local"`

	FelixHostname string `config:"hostname;;local,non-zero"`

	EtcdAddr      string   `config:"authority;127.0.0.1:2379;local"`
	EtcdScheme    string   `config:"oneof(http,https);http;local"`
	EtcdKeyFile   string   `config:"file(must-exist);;local"`
	EtcdCertFile  string   `config:"file(must-exist);;local"`
	EtcdCaFile    string   `config:"file(must-exist);;local"`
	EtcdEndpoints []string `config:"endpoint-list;;local"`

	TyphaAddr           string        `config:"authority;;local"`
	TyphaK8sServiceName string        `config:"string;;local"`
	TyphaK8sNamespace   string        `config:"string;kube-system;non-zero,local"`
	TyphaReadTimeout    time.Duration `config:"seconds;30;local"`
	TyphaWriteTimeout   time.Duration `config:"seconds;10;local"`

	// Client-side TLS config for Felix's communication with Typha.  If any of these are
	// specified, they _all_ must be - except that either TyphaCN or TyphaURISAN may be left
	// unset.  Felix will then initiate a secure (TLS) connection to Typha.  Typha must present
	// a certificate signed by a CA in TyphaCAFile, and with CN matching TyphaCN or URI SAN
	// matching TyphaURISAN.
	TyphaKeyFile  string `config:"file(must-exist);;local"`
	TyphaCertFile string `config:"file(must-exist);;local"`
	TyphaCAFile   string `config:"file(must-exist);;local"`
	TyphaCN       string `config:"string;;local"`
	TyphaURISAN   string `config:"string;;local"`

	Ipv6Support    bool `config:"bool;true"`
	IgnoreLooseRPF bool `config:"bool;false"`

	IptablesBackend                    string        `config:"oneof(legacy,nft);legacy"`
	RouteRefreshInterval               time.Duration `config:"seconds;90"`
	IptablesRefreshInterval            time.Duration `config:"seconds;90"`
	IptablesPostWriteCheckIntervalSecs time.Duration `config:"seconds;1"`
	IptablesLockFilePath               string        `config:"file;/run/xtables.lock"`
	IptablesLockTimeoutSecs            time.Duration `config:"seconds;0"`
	IptablesLockProbeIntervalMillis    time.Duration `config:"millis;50"`
	IpsetsRefreshInterval              time.Duration `config:"seconds;10"`
	MaxIpsetSize                       int           `config:"int;1048576;non-zero"`
	XDPRefreshInterval                 time.Duration `config:"seconds;90"`

	PolicySyncPathPrefix string `config:"file;;"`

	NetlinkTimeoutSecs time.Duration `config:"seconds;10"`

	MetadataAddr string `config:"hostname;127.0.0.1;die-on-fail"`
	MetadataPort int    `config:"int(0,65535);8775;die-on-fail"`

	OpenstackRegion string `config:"region;;die-on-fail"`

	InterfacePrefix  string           `config:"iface-list;cali;non-zero,die-on-fail"`
	InterfaceExclude []*regexp.Regexp `config:"iface-list-regexp;kube-ipvs0"`

	ChainInsertMode             string `config:"oneof(insert,append);insert;non-zero,die-on-fail"`
	DefaultEndpointToHostAction string `config:"oneof(DROP,RETURN,ACCEPT);DROP;non-zero,die-on-fail"`
	IptablesFilterAllowAction   string `config:"oneof(ACCEPT,RETURN);ACCEPT;non-zero,die-on-fail"`
	IptablesMangleAllowAction   string `config:"oneof(ACCEPT,RETURN);ACCEPT;non-zero,die-on-fail"`
	LogPrefix                   string `config:"string;calico-packet"`

	LogFilePath string `config:"file;/var/log/calico/felix.log;die-on-fail"`

	LogSeverityFile   string `config:"oneof(DEBUG,INFO,WARNING,ERROR,FATAL);INFO"`
	LogSeverityScreen string `config:"oneof(DEBUG,INFO,WARNING,ERROR,FATAL);INFO"`
	LogSeveritySys    string `config:"oneof(DEBUG,INFO,WARNING,ERROR,FATAL);INFO"`

	VXLANEnabled        bool   `config:"bool;false"`
	VXLANPort           int    `config:"int;4789"`
	VXLANVNI            int    `config:"int;4096"`
	VXLANMTU            int    `config:"int;1410;non-zero"`
	IPv4VXLANTunnelAddr net.IP `config:"ipv4;"`
	VXLANTunnelMACAddr  string `config:"string;"`

	IpInIpEnabled    bool   `config:"bool;false"`
	IpInIpMtu        int    `config:"int;1440;non-zero"`
	IpInIpTunnelAddr net.IP `config:"ipv4;"`

	ReportingIntervalSecs time.Duration `config:"seconds;30"`
	ReportingTTLSecs      time.Duration `config:"seconds;90"`

	EndpointReportingEnabled   bool          `config:"bool;false"`
	EndpointReportingDelaySecs time.Duration `config:"seconds;1"`

	IptablesMarkMask uint32 `config:"mark-bitmask;0xffff0000;non-zero,die-on-fail"`

	DisableConntrackInvalidCheck bool `config:"bool;false"`

	HealthEnabled                   bool   `config:"bool;false"`
	HealthPort                      int    `config:"int(0,65535);9099"`
	HealthHost                      string `config:"host-address;localhost"`
	PrometheusMetricsEnabled        bool   `config:"bool;false"`
	PrometheusMetricsHost           string `config:"host-address;"`
	PrometheusMetricsPort           int    `config:"int(0,65535);9091"`
	PrometheusGoMetricsEnabled      bool   `config:"bool;true"`
	PrometheusProcessMetricsEnabled bool   `config:"bool;true"`

	FailsafeInboundHostPorts  []ProtoPort `config:"port-list;tcp:22,udp:68,tcp:179,tcp:2379,tcp:2380,tcp:6666,tcp:6667;die-on-fail"`
	FailsafeOutboundHostPorts []ProtoPort `config:"port-list;udp:53,udp:67,tcp:179,tcp:2379,tcp:2380,tcp:6666,tcp:6667;die-on-fail"`

	KubeNodePortRanges []numorstring.Port `config:"portrange-list;30000:32767"`
	NATPortRange       numorstring.Port   `config:"portrange;"`
	NATOutgoingAddress net.IP             `config:"ipv4;"`

	UsageReportingEnabled          bool          `config:"bool;true"`
	UsageReportingInitialDelaySecs time.Duration `config:"seconds;300"`
	UsageReportingIntervalSecs     time.Duration `config:"seconds;86400"`
	ClusterGUID                    string        `config:"string;baddecaf"`
	ClusterType                    string        `config:"string;"`
	CalicoVersion                  string        `config:"string;"`

	ExternalNodesCIDRList []string `config:"cidr-list;;die-on-fail"`

	DebugMemoryProfilePath          string        `config:"file;;"`
	DebugCPUProfilePath             string        `config:"file;/tmp/felix-cpu-<timestamp>.pprof;"`
	DebugDisableLogDropping         bool          `config:"bool;false"`
	DebugSimulateCalcGraphHangAfter time.Duration `config:"seconds;0"`
	DebugSimulateDataplaneHangAfter time.Duration `config:"seconds;0"`

	// State tracking.

	// nameToSource tracks where we loaded each config param from.
	sourceToRawConfig map[Source]map[string]string
	rawValues         map[string]string
	Err               error

	IptablesNATOutgoingInterfaceFilter string `config:"iface-param;"`

<<<<<<< HEAD
	SockmapEnabled    bool `config:"bool;false"`
	XDPEnabled        bool `config:"bool;true"`
	GenericXDPEnabled bool `config:"bool;false"`

	SockmapCgroupv2Subdir string `config:"string;;local"`

	DeviceRouteSourceAddress net.IP `config:"ipv4;"`
=======
	SidecarAccelerationEnabled bool `config:"bool;false"`
	XDPEnabled                 bool `config:"bool;false"`
	GenericXDPEnabled          bool `config:"bool;false"`
>>>>>>> 6c654cfb
}

type ProtoPort struct {
	Protocol string
	Port     uint16
}

// Load parses and merges the rawData from one particular source into this config object.
// If there is a config value already loaded from a higher-priority source, then
// the new value will be ignored (after validation).
func (config *Config) UpdateFrom(rawData map[string]string, source Source) (changed bool, err error) {
	log.Infof("Merging in config from %v: %v", source, rawData)
	// Defensively take a copy of the raw data, in case we've been handed
	// a mutable map by mistake.
	rawDataCopy := make(map[string]string)
	for k, v := range rawData {
		if v == "" {
			log.WithFields(log.Fields{
				"name":   k,
				"source": source,
			}).Info("Ignoring empty configuration parameter. Use value 'none' if " +
				"your intention is to explicitly disable the default value.")
			continue
		}
		rawDataCopy[k] = v
	}
	config.sourceToRawConfig[source] = rawDataCopy

	changed, err = config.resolve()
	return
}

func (c *Config) InterfacePrefixes() []string {
	return strings.Split(c.InterfacePrefix, ",")
}

func (config *Config) OpenstackActive() bool {
	if strings.Contains(strings.ToLower(config.ClusterType), "openstack") {
		// OpenStack is explicitly known to be present.  Newer versions of the OpenStack plugin
		// set this flag.
		log.Debug("Cluster type contains OpenStack")
		return true
	}
	// If we get here, either OpenStack isn't present or we're running against an old version
	// of the OpenStack plugin, which doesn't set the flag.  Use heuristics based on the
	// presence of the OpenStack-related parameters.
	if config.MetadataAddr != "" && config.MetadataAddr != "127.0.0.1" {
		log.Debug("OpenStack metadata IP set to non-default, assuming OpenStack active")
		return true
	}
	if config.MetadataPort != 0 && config.MetadataPort != 8775 {
		log.Debug("OpenStack metadata port set to non-default, assuming OpenStack active")
		return true
	}
	for _, prefix := range config.InterfacePrefixes() {
		if prefix == "tap" {
			log.Debug("Interface prefix list contains 'tap', assuming OpenStack")
			return true
		}
	}
	log.Debug("No evidence this is an OpenStack deployment; disabling OpenStack special-cases")
	return false
}

func (config *Config) resolve() (changed bool, err error) {
	newRawValues := make(map[string]string)
	nameToSource := make(map[string]Source)
	for _, source := range SourcesInDescendingOrder {
	valueLoop:
		for rawName, rawValue := range config.sourceToRawConfig[source] {
			currentSource := nameToSource[rawName]
			param, ok := knownParams[strings.ToLower(rawName)]
			if !ok {
				if source >= currentSource {
					// Stash the raw value in case it's useful for
					// a plugin.  Since we don't know the canonical
					// name, use the raw name.
					newRawValues[rawName] = rawValue
					nameToSource[rawName] = source
				}
				log.WithField("raw name", rawName).Info(
					"Ignoring unknown config param.")
				continue valueLoop
			}
			metadata := param.GetMetadata()
			name := metadata.Name
			if metadata.Local && !source.Local() {
				log.Warningf("Ignoring local-only configuration for %v from %v",
					name, source)
				continue valueLoop
			}

			log.Infof("Parsing value for %v: %v (from %v)",
				name, rawValue, source)
			var value interface{}
			if strings.ToLower(rawValue) == "none" {
				// Special case: we allow a value of "none" to force the value to
				// the zero value for a field.  The zero value often differs from
				// the default value.  Typically, the zero value means "turn off
				// the feature".
				if metadata.NonZero {
					err = errors.New("Non-zero field cannot be set to none")
					log.Errorf(
						"Failed to parse value for %v: %v from source %v. %v",
						name, rawValue, source, err)
					config.Err = err
					return
				}
				value = metadata.ZeroValue
				log.Infof("Value set to 'none', replacing with zero-value: %#v.",
					value)
			} else {
				value, err = param.Parse(rawValue)
				if err != nil {
					logCxt := log.WithError(err).WithField("source", source)
					if metadata.DieOnParseFailure {
						logCxt.Error("Invalid (required) config value.")
						config.Err = err
						return
					} else {
						logCxt.WithField("default", metadata.Default).Warn(
							"Replacing invalid value with default")
						value = metadata.Default
						err = nil
					}
				}
			}

			log.Infof("Parsed value for %v: %v (from %v)",
				name, value, source)
			if source < currentSource {
				log.Infof("Skipping config value for %v from %v; "+
					"already have a value from %v", name,
					source, currentSource)
				continue
			}
			field := reflect.ValueOf(config).Elem().FieldByName(name)
			field.Set(reflect.ValueOf(value))
			newRawValues[name] = rawValue
			nameToSource[name] = source
		}
	}
	changed = !reflect.DeepEqual(newRawValues, config.rawValues)
	config.rawValues = newRawValues
	return
}

func (config *Config) setBy(name string, source Source) bool {
	_, set := config.sourceToRawConfig[source][name]
	return set
}

func (config *Config) setByConfigFileOrEnvironment(name string) bool {
	return config.setBy(name, ConfigFile) || config.setBy(name, EnvironmentVariable)
}

func (config *Config) DatastoreConfig() apiconfig.CalicoAPIConfig {
	// We want Felix's datastore connection to be fully configurable using the same
	// CALICO_XXX_YYY (or just XXX_YYY) environment variables that work for any libcalico-go
	// client - for both the etcdv3 and KDD cases.  However, for the etcd case, Felix has for a
	// long time supported FELIX_XXXYYY environment variables, and we want those to keep working
	// too.

	// To achieve that, first build a CalicoAPIConfig using libcalico-go's
	// LoadClientConfigFromEnvironment - which means incorporating defaults and CALICO_XXX_YYY
	// and XXX_YYY variables.
	cfg, err := apiconfig.LoadClientConfigFromEnvironment()
	if err != nil {
		log.WithError(err).Panic("Failed to create datastore config")
	}

	// Now allow FELIX_XXXYYY variables or XxxYyy config file settings to override that, in the
	// etcd case.
	if config.setByConfigFileOrEnvironment("DatastoreType") && config.DatastoreType == "etcdv3" {
		cfg.Spec.DatastoreType = apiconfig.EtcdV3
		// Endpoints.
		if config.setByConfigFileOrEnvironment("EtcdEndpoints") && len(config.EtcdEndpoints) > 0 {
			cfg.Spec.EtcdEndpoints = strings.Join(config.EtcdEndpoints, ",")
		} else if config.setByConfigFileOrEnvironment("EtcdAddr") {
			cfg.Spec.EtcdEndpoints = config.EtcdScheme + "://" + config.EtcdAddr
		}
		// TLS.
		if config.setByConfigFileOrEnvironment("EtcdKeyFile") {
			cfg.Spec.EtcdKeyFile = config.EtcdKeyFile
		}
		if config.setByConfigFileOrEnvironment("EtcdCertFile") {
			cfg.Spec.EtcdCertFile = config.EtcdCertFile
		}
		if config.setByConfigFileOrEnvironment("EtcdCaFile") {
			cfg.Spec.EtcdCACertFile = config.EtcdCaFile
		}
	}

	if !config.IpInIpEnabled && !config.VXLANEnabled {
		// Polling k8s for node updates is expensive (because we get many superfluous
		// updates) so disable if we don't need it.
		log.Info("Encap disabled, disabling node poll (if KDD is in use).")
		cfg.Spec.K8sDisableNodePoll = true
	}
	return *cfg
}

// Validate() performs cross-field validation.
func (config *Config) Validate() (err error) {
	if config.FelixHostname == "" {
		err = errors.New("Failed to determine hostname")
	}

	if config.DatastoreType == "etcdv3" && len(config.EtcdEndpoints) == 0 {
		if config.EtcdScheme == "" {
			err = errors.New("EtcdEndpoints and EtcdScheme both missing")
		}
		if config.EtcdAddr == "" {
			err = errors.New("EtcdEndpoints and EtcdAddr both missing")
		}
	}

	// If any client-side TLS config parameters are specified, they _all_ must be - except that
	// either TyphaCN or TyphaURISAN may be left unset.
	if config.TyphaCAFile != "" ||
		config.TyphaCertFile != "" ||
		config.TyphaKeyFile != "" ||
		config.TyphaCN != "" ||
		config.TyphaURISAN != "" {
		// Some TLS config specified.
		if config.TyphaKeyFile == "" ||
			config.TyphaCertFile == "" ||
			config.TyphaCAFile == "" ||
			(config.TyphaCN == "" && config.TyphaURISAN == "") {
			err = errors.New("If any Felix-Typha TLS config parameters are specified," +
				" they _all_ must be" +
				" - except that either TyphaCN or TyphaURISAN may be left unset.")
		}
	}

	if err != nil {
		config.Err = err
	}
	return
}

var knownParams map[string]param

func loadParams() {
	knownParams = make(map[string]param)
	config := Config{}
	kind := reflect.TypeOf(config)
	metaRegexp := regexp.MustCompile(`^([^;(]+)(?:\(([^)]*)\))?;` +
		`([^;]*)(?:;` +
		`([^;]*))?$`)
	for ii := 0; ii < kind.NumField(); ii++ {
		field := kind.Field(ii)
		tag := field.Tag.Get("config")
		if tag == "" {
			continue
		}
		captures := metaRegexp.FindStringSubmatch(tag)
		if len(captures) == 0 {
			log.Panicf("Failed to parse metadata for config param %v", field.Name)
		}
		log.Debugf("%v: metadata captures: %#v", field.Name, captures)
		kind := captures[1]       // Type: "int|oneof|bool|port-list|..."
		kindParams := captures[2] // Parameters for the type: e.g. for oneof "http,https"
		defaultStr := captures[3] // Default value e.g "1.0"
		flags := captures[4]
		var param param
		var err error
		switch kind {
		case "bool":
			param = &BoolParam{}
		case "int":
			min := minInt
			max := maxInt
			if kindParams != "" {
				minAndMax := strings.Split(kindParams, ",")
				min, err = strconv.Atoi(minAndMax[0])
				if err != nil {
					log.Panicf("Failed to parse min value for %v", field.Name)
				}
				max, err = strconv.Atoi(minAndMax[1])
				if err != nil {
					log.Panicf("Failed to parse max value for %v", field.Name)
				}
			}
			param = &IntParam{Min: min, Max: max}
		case "int32":
			param = &Int32Param{}
		case "mark-bitmask":
			param = &MarkBitmaskParam{}
		case "float":
			param = &FloatParam{}
		case "seconds":
			param = &SecondsParam{}
		case "millis":
			param = &MillisParam{}
		case "iface-list":
			param = &RegexpParam{Regexp: IfaceListRegexp,
				Msg: "invalid Linux interface name"}
		case "iface-list-regexp":
			param = &RegexpPatternListParam{
				NonRegexpElemRegexp: NonRegexpIfaceElemRegexp,
				RegexpElemRegexp:    RegexpIfaceElemRegexp,
				Delimiter:           ",",
				Msg:                 "list contains invalid Linux interface name or regex pattern",
			}
		case "iface-param":
			param = &RegexpParam{Regexp: IfaceParamRegexp,
				Msg: "invalid Linux interface parameter"}
		case "file":
			param = &FileParam{
				MustExist:  strings.Contains(kindParams, "must-exist"),
				Executable: strings.Contains(kindParams, "executable"),
			}
		case "authority":
			param = &RegexpParam{Regexp: AuthorityRegexp,
				Msg: "invalid URL authority"}
		case "ipv4":
			param = &Ipv4Param{}
		case "endpoint-list":
			param = &EndpointListParam{}
		case "port-list":
			param = &PortListParam{}
		case "portrange":
			param = &PortRangeParam{}
		case "portrange-list":
			param = &PortRangeListParam{}
		case "hostname":
			param = &RegexpParam{Regexp: HostnameRegexp,
				Msg: "invalid hostname"}
		case "host-address":
			param = &RegexpParam{Regexp: HostAddressRegexp,
				Msg: "invalid host address"}
		case "region":
			param = &RegionParam{}
		case "oneof":
			options := strings.Split(kindParams, ",")
			lowerCaseToCanon := make(map[string]string)
			for _, option := range options {
				lowerCaseToCanon[strings.ToLower(option)] = option
			}
			param = &OneofListParam{
				lowerCaseOptionsToCanonical: lowerCaseToCanon}
		case "string":
			param = &RegexpParam{Regexp: StringRegexp,
				Msg: "invalid string"}
		case "cidr-list":
			param = &CIDRListParam{}
		default:
			log.Panicf("Unknown type of parameter: %v", kind)
		}

		metadata := param.GetMetadata()
		metadata.Name = field.Name
		metadata.ZeroValue = reflect.ValueOf(config).FieldByName(field.Name).Interface()
		if strings.Index(flags, "non-zero") > -1 {
			metadata.NonZero = true
		}
		if strings.Index(flags, "die-on-fail") > -1 {
			metadata.DieOnParseFailure = true
		}
		if strings.Index(flags, "local") > -1 {
			metadata.Local = true
		}

		if defaultStr != "" {
			if strings.Index(flags, "skip-default-validation") > -1 {
				metadata.Default = defaultStr
			} else {
				// Parse the default value and save it in the metadata. Doing
				// that here ensures that we syntax-check the defaults now.
				defaultVal, err := param.Parse(defaultStr)
				if err != nil {
					log.Panicf("Invalid default value: %v", err)
				}
				metadata.Default = defaultVal
			}
		} else {
			metadata.Default = metadata.ZeroValue
		}
		knownParams[strings.ToLower(field.Name)] = param
	}
}

func (config *Config) RawValues() map[string]string {
	return config.rawValues
}

func New() *Config {
	if knownParams == nil {
		loadParams()
	}
	p := &Config{
		rawValues:         make(map[string]string),
		sourceToRawConfig: make(map[Source]map[string]string),
	}
	for _, param := range knownParams {
		param.setDefault(p)
	}
	hostname, err := names.Hostname()
	if err != nil {
		log.Warningf("Failed to get hostname from kernel, "+
			"trying HOSTNAME variable: %v", err)
		hostname = strings.ToLower(os.Getenv("HOSTNAME"))
	}
	p.FelixHostname = hostname
	return p
}

type param interface {
	GetMetadata() *Metadata
	Parse(raw string) (result interface{}, err error)
	setDefault(*Config)
}<|MERGE_RESOLUTION|>--- conflicted
+++ resolved
@@ -135,6 +135,7 @@
 
 	IptablesBackend                    string        `config:"oneof(legacy,nft);legacy"`
 	RouteRefreshInterval               time.Duration `config:"seconds;90"`
+	DeviceRouteSourceAddress           net.IP        `config:"ipv4;"`
 	IptablesRefreshInterval            time.Duration `config:"seconds;90"`
 	IptablesPostWriteCheckIntervalSecs time.Duration `config:"seconds;1"`
 	IptablesLockFilePath               string        `config:"file;/run/xtables.lock"`
@@ -229,19 +230,9 @@
 
 	IptablesNATOutgoingInterfaceFilter string `config:"iface-param;"`
 
-<<<<<<< HEAD
-	SockmapEnabled    bool `config:"bool;false"`
-	XDPEnabled        bool `config:"bool;true"`
-	GenericXDPEnabled bool `config:"bool;false"`
-
-	SockmapCgroupv2Subdir string `config:"string;;local"`
-
-	DeviceRouteSourceAddress net.IP `config:"ipv4;"`
-=======
 	SidecarAccelerationEnabled bool `config:"bool;false"`
 	XDPEnabled                 bool `config:"bool;false"`
 	GenericXDPEnabled          bool `config:"bool;false"`
->>>>>>> 6c654cfb
 }
 
 type ProtoPort struct {
