--- conflicted
+++ resolved
@@ -21,10 +21,6 @@
 import logging
 import mock
 import os
-<<<<<<< HEAD
-import sys
-=======
->>>>>>> 55eb2f10
 import unittest
 import uuid
 
@@ -35,14 +31,11 @@
 # Logger
 log = logging.getLogger(__name__)
 
-<<<<<<< HEAD
-=======
 # Canned mock calls representing clean entry to/exit from a context manager.
 M_ENTER = mock.call().__enter__()
 M_CLEAN_EXIT = mock.call().__exit__(None, None, None)
 
 
->>>>>>> 55eb2f10
 class TestDevices(unittest.TestCase):
     def setUp(self):
         pass
@@ -136,19 +129,6 @@
             futils.check_call.assert_called_once_with(["ip", "-6", "route", "list", "dev", tap])
             self.assertEqual(ips, set(["2001::"]))
 
-<<<<<<< HEAD
-    def test_configure_tap2(self):
-        tap = "tap" + str(uuid.uuid4())[:11]
-
-        open_mock = mock.Mock()
-        calls = [mock.call('/proc/sys/net/ipv4/conf/%s/route_localnet' % tap, 'wb'),
-                 mock.call("/proc/sys/net/ipv4/conf/%s/proxy_arp" % tap, 'wb')]
-
-        with mock.patch('__builtin__.open') as open_mock:
-            # TODO: We don't test that the write calls happened, which is deeply annoying...
-            devices.configure_tap(tap)
-            open_mock.assert_has_calls(calls, any_order=True)
-=======
     def test_configure_tap_mainline(self):
         m_open = mock.mock_open()
         tap = "tap" + str(uuid.uuid4())[:11]
@@ -161,7 +141,6 @@
                  mock.call('/proc/sys/net/ipv4/neigh/%s/proxy_delay' %tap, 'wb'),
                  M_ENTER, mock.call().write('0'), M_CLEAN_EXIT,]
         m_open.assert_has_calls(calls)
->>>>>>> 55eb2f10
 
     def test_interface_up1(self):
         """
