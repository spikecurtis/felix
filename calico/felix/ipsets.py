--- conflicted
+++ resolved
@@ -48,13 +48,8 @@
         self.endpoint_ids_by_profile_id = defaultdict(set)
 
     def _create(self, tag_id):
-<<<<<<< HEAD
-        ipset = ActiveIpset(self.prefix + tag_id,
-=======
-        return IpsetUpdater(self.prefix + futils.uniquely_shorten(tag_id, 16),
->>>>>>> 1d26804a
-                            self.set_type, family=self.family)
-        return ipset
+        return ActiveIpset(self.prefix + futils.uniquely_shorten(tag_id, 16),
+                           self.set_type, family=self.family)
 
     def _on_object_started(self, tag_id, ipset):
         new_members = set()
